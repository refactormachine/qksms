/*
 * Copyright (C) 2017 Moez Bhatti <moez.bhatti@gmail.com>
 *
 * This file is part of QKSMS.
 *
 * QKSMS is free software: you can redistribute it and/or modify
 * it under the terms of the GNU General Public License as published by
 * the Free Software Foundation, either version 3 of the License, or
 * (at your option) any later version.
 *
 * QKSMS is distributed in the hope that it will be useful,
 * but WITHOUT ANY WARRANTY; without even the implied warranty of
 * MERCHANTABILITY or FITNESS FOR A PARTICULAR PURPOSE.  See the
 * GNU General Public License for more details.
 *
 * You should have received a copy of the GNU General Public License
 * along with QKSMS.  If not, see <http://www.gnu.org/licenses/>.
 */
package com.moez.QKSMS.feature.compose

import android.content.Intent
import android.net.Uri
import android.os.Bundle
<<<<<<< HEAD
import android.provider.MediaStore
import android.text.format.DateFormat
import android.view.Menu
import android.view.MenuItem
import androidx.appcompat.app.AlertDialog
import androidx.core.app.ActivityCompat
import androidx.core.view.isVisible
import androidx.lifecycle.ViewModelProvider
import androidx.lifecycle.ViewModelProviders
import com.google.android.flexbox.FlexboxLayoutManager
import com.google.android.material.snackbar.Snackbar
import com.jakewharton.rxbinding2.view.clicks
import com.jakewharton.rxbinding2.widget.textChanges
=======
import com.bluelinelabs.conductor.Conductor
import com.bluelinelabs.conductor.Router
import com.bluelinelabs.conductor.RouterTransaction
>>>>>>> 1a6f8048
import com.moez.QKSMS.R
import com.moez.QKSMS.common.base.QkThemedActivity
import com.moez.QKSMS.model.Attachment
import dagger.android.AndroidInjection
import kotlinx.android.synthetic.main.container_activity.*
import java.net.URLDecoder

class ComposeActivity : QkThemedActivity() {

    private lateinit var router: Router

    override fun onCreate(savedInstanceState: Bundle?) {
        AndroidInjection.inject(this)
        super.onCreate(savedInstanceState)
<<<<<<< HEAD
        setContentView(R.layout.compose_activity)
        showBackButton(true)
        viewModel.bindView(this)

        chipsAdapter.view = chips

        contacts.itemAnimator = null
        chips.itemAnimator = null
        chips.layoutManager = FlexboxLayoutManager(this)

        messageAdapter.autoScrollToStart(messageList)
        messageAdapter.emptyView = messagesEmpty

        messageList.setHasFixedSize(true)
        messageList.adapter = messageAdapter

        attachments.adapter = attachmentAdapter

        message.supportsInputContent = true

        theme
                .doOnNext { loading.setTint(it.theme) }
                .doOnNext { attach.setBackgroundTint(it.theme) }
                .doOnNext { attach.setTint(it.textPrimary) }
                .doOnNext { messageAdapter.theme = it }
                .autoDisposable(scope())
                .subscribe { messageList.scrapViews() }

        window.callback = ComposeWindowCallback(window.callback, this)

        // These theme attributes don't apply themselves on API 21
        if (Build.VERSION.SDK_INT <= 22) {
            messageBackground.setBackgroundTint(resolveThemeColor(R.attr.bubbleColor))
            composeBackground.setBackgroundTint(resolveThemeColor(R.attr.composeBackground))
        }
    }

    override fun onStart() {
        super.onStart()
        activityVisibleIntent.onNext(true)
    }

    override fun onPause() {
        super.onPause()
        activityVisibleIntent.onNext(false)
    }

    override fun render(state: ComposeState) {
        if (state.hasError) {
            finish()
            return
        }

        threadId.onNext(state.selectedConversation)

        title = when {
            state.selectedMessages > 0 -> getString(R.string.compose_title_selected, state.selectedMessages)
            state.query.isNotEmpty() -> state.query
            else -> state.conversationtitle
        }

        toolbarSubtitle.setVisible(state.query.isNotEmpty())
        toolbarSubtitle.text = getString(R.string.compose_subtitle_results, state.searchSelectionPosition, state.searchResults)

        toolbarTitle.setVisible(!state.editingMode)
        chips.setVisible(state.editingMode)
        contacts.setVisible(state.contactsVisible)
        composeBar.setVisible(!state.contactsVisible && !state.loading)

        // Don't set the adapters unless needed
        if (state.editingMode && chips.adapter == null) chips.adapter = chipsAdapter
        if (state.editingMode && contacts.adapter == null) contacts.adapter = contactsAdapter

        toolbar.menu.findItem(R.id.call)?.isVisible = !state.editingMode && state.selectedMessages == 0 && state.query.isEmpty()
        toolbar.menu.findItem(R.id.info)?.isVisible = !state.editingMode && state.selectedMessages == 0 && state.query.isEmpty()
        toolbar.menu.findItem(R.id.copy)?.isVisible = !state.editingMode && state.selectedMessages == 1
        toolbar.menu.findItem(R.id.details)?.isVisible = !state.editingMode && state.selectedMessages == 1
        toolbar.menu.findItem(R.id.delete)?.isVisible = !state.editingMode && state.selectedMessages > 0
        toolbar.menu.findItem(R.id.forward)?.isVisible = !state.editingMode && state.selectedMessages == 1
        toolbar.menu.findItem(R.id.previous)?.isVisible = state.selectedMessages == 0 && state.query.isNotEmpty()
        toolbar.menu.findItem(R.id.next)?.isVisible = state.selectedMessages == 0 && state.query.isNotEmpty()
        toolbar.menu.findItem(R.id.clear)?.isVisible = state.selectedMessages == 0 && state.query.isNotEmpty()

        if (chipsAdapter.data.isEmpty() && state.selectedContacts.isNotEmpty()) {
            message.showKeyboard()
        }

        chipsAdapter.data = state.selectedContacts
        contactsAdapter.data = state.contacts

        loading.setVisible(state.loading)

        sendAsGroup.setVisible(state.editingMode && state.selectedContacts.size >= 2)
        sendAsGroupSwitch.isChecked = state.sendAsGroup

        messageList.setVisible(state.sendAsGroup)
        messageAdapter.data = state.messages
        messageAdapter.highlight = state.searchSelectionId

        scheduledGroup.isVisible = state.scheduled != 0L
        scheduledTime.text = dateFormatter.getScheduledTimestamp(state.scheduled)

        attachments.setVisible(state.attachments.isNotEmpty())
        attachmentAdapter.data = state.attachments

        attach.animate().rotation(if (state.attaching) 45f else 0f).start()
        attaching.isVisible = state.attaching

        counter.text = state.remaining
        counter.setVisible(counter.text.isNotBlank())

        sim.setVisible(state.subscription != null)
        sim.contentDescription = getString(R.string.compose_sim_cd, state.subscription?.displayName)
        simIndex.text = "${state.subscription?.simSlotIndex?.plus(1)}"

        send.isEnabled = state.canSend
        send.imageAlpha = if (state.canSend) 255 else 128
    }

    override fun clearSelection() {
        messageAdapter.clearSelection()
    }

    override fun showDetails(details: String) {
        AlertDialog.Builder(this)
                .setTitle(R.string.compose_details_title)
                .setMessage(details)
                .setCancelable(true)
                .show()
    }

    override fun requestStoragePermission() {
        ActivityCompat.requestPermissions(this, arrayOf(Manifest.permission.WRITE_EXTERNAL_STORAGE), 0)
    }

    override fun requestDatePicker() {
        val calendar = Calendar.getInstance()
        DatePickerDialog(this, DatePickerDialog.OnDateSetListener { _, year, month, day ->
            TimePickerDialog(this, TimePickerDialog.OnTimeSetListener { _, hour, minute ->
                calendar.set(Calendar.YEAR, year)
                calendar.set(Calendar.MONTH, month)
                calendar.set(Calendar.DAY_OF_MONTH, day)
                calendar.set(Calendar.HOUR_OF_DAY, hour)
                calendar.set(Calendar.MINUTE, minute)
                scheduleSelectedIntent.onNext(calendar.timeInMillis)
            }, calendar.get(Calendar.HOUR_OF_DAY), calendar.get(Calendar.MINUTE), DateFormat.is24HourFormat(this)).show()
        }, calendar.get(Calendar.YEAR), calendar.get(Calendar.MONTH), calendar.get(Calendar.DAY_OF_MONTH)).show()
    }

    override fun requestCamera() {
        cameraDestination = SimpleDateFormat("yyyyMMdd_HHmmss", Locale.getDefault()).format(Date())
                .let { timestamp -> ContentValues().apply { put(MediaStore.Images.Media.TITLE, timestamp) } }
                .let { cv -> contentResolver.insert(MediaStore.Images.Media.EXTERNAL_CONTENT_URI, cv) }

        val intent = Intent(MediaStore.ACTION_IMAGE_CAPTURE)
                .putExtra(MediaStore.EXTRA_OUTPUT, cameraDestination)
        startActivityForResult(intent, CAMERA_REQUEST_CODE)
    }

    override fun requestGallery() {
        val intent = Intent(Intent.ACTION_PICK)
                .putExtra(Intent.EXTRA_ALLOW_MULTIPLE, false)
                .addFlags(Intent.FLAG_GRANT_PERSISTABLE_URI_PERMISSION)
                .putExtra(Intent.EXTRA_LOCAL_ONLY, false)
                .addFlags(Intent.FLAG_GRANT_READ_URI_PERMISSION)
                .setType("image/*")
        startActivityForResult(intent, GALLERY_REQUEST_CODE)
    }

    override fun setDraft(draft: String) {
        message.setText(draft)
    }

    override fun scrollToMessage(id: Long) {
        messageAdapter.data?.second
                ?.indexOfLast { message -> message.id == id }
                ?.takeIf { position -> position != -1 }
                ?.let(messageList::scrollToPosition)
    }

    override fun showQksmsPlusSnackbar(message: Int) {
        Snackbar.make(contentView, message, Snackbar.LENGTH_LONG).run {
            setAction(R.string.button_more) { viewQksmsPlusIntent.onNext(Unit) }
            show()
        }
    }

    override fun onCreateOptionsMenu(menu: Menu?): Boolean {
        menuInflater.inflate(R.menu.compose, menu)
        return super.onCreateOptionsMenu(menu)
    }

    override fun onOptionsItemSelected(item: MenuItem): Boolean {
        optionsItemIntent.onNext(item.itemId)
        return true
    }

    override fun getColoredMenuItems(): List<Int> {
        return super.getColoredMenuItems() + R.id.call
    }

    override fun onActivityResult(requestCode: Int, resultCode: Int, data: Intent?) {
        if (resultCode == Activity.RESULT_OK) {
            when (requestCode) {
                CAMERA_REQUEST_CODE -> cameraDestination
                GALLERY_REQUEST_CODE -> data?.data
                else -> null
            }?.let(attachmentSelectedIntent::onNext)
=======
        setContentView(R.layout.container_activity)

        router = Conductor.attachRouter(this, container, savedInstanceState)
        if (!router.hasRootController()) {
            val query = intent.extras?.getString("query") ?: ""
            val threadId = intent.extras?.getLong("threadId") ?: 0L
            val address = intent.data?.let {
                val data = it.toString()
                val scheme = it.scheme ?: ""
                when {
                    scheme.startsWith("smsto") -> data.replace("smsto:", "")
                    scheme.startsWith("mmsto") -> data.replace("mmsto:", "")
                    scheme.startsWith("sms") -> data.replace("sms:", "")
                    scheme.startsWith("mms") -> data.replace("mms:", "")
                    else -> ""
                }
            }?.let { if (it.contains('%')) URLDecoder.decode(it, "UTF-8") else it } ?: ""// The dialer app on Oreo sends a URL encoded string, make sure to decode it
            val sharedText = intent.extras?.getString(Intent.EXTRA_TEXT) ?: ""
            val sharedAttachments = intent.getParcelableArrayListExtra<Uri>(Intent.EXTRA_STREAM)
                    ?.plus(intent.getParcelableExtra<Uri>(Intent.EXTRA_STREAM))
                    ?.map { Attachment(it) }
                    ?: listOf()

            router.setRoot(RouterTransaction.with(ComposeController(query, threadId, address, sharedText, sharedAttachments)))
>>>>>>> 1a6f8048
        }
    }

    override fun onBackPressed() {
        if (!router.handleBack()) {
            super.onBackPressed()
        }
    }

}<|MERGE_RESOLUTION|>--- conflicted
+++ resolved
@@ -21,25 +21,9 @@
 import android.content.Intent
 import android.net.Uri
 import android.os.Bundle
-<<<<<<< HEAD
-import android.provider.MediaStore
-import android.text.format.DateFormat
-import android.view.Menu
-import android.view.MenuItem
-import androidx.appcompat.app.AlertDialog
-import androidx.core.app.ActivityCompat
-import androidx.core.view.isVisible
-import androidx.lifecycle.ViewModelProvider
-import androidx.lifecycle.ViewModelProviders
-import com.google.android.flexbox.FlexboxLayoutManager
-import com.google.android.material.snackbar.Snackbar
-import com.jakewharton.rxbinding2.view.clicks
-import com.jakewharton.rxbinding2.widget.textChanges
-=======
 import com.bluelinelabs.conductor.Conductor
 import com.bluelinelabs.conductor.Router
 import com.bluelinelabs.conductor.RouterTransaction
->>>>>>> 1a6f8048
 import com.moez.QKSMS.R
 import com.moez.QKSMS.common.base.QkThemedActivity
 import com.moez.QKSMS.model.Attachment
@@ -54,216 +38,6 @@
     override fun onCreate(savedInstanceState: Bundle?) {
         AndroidInjection.inject(this)
         super.onCreate(savedInstanceState)
-<<<<<<< HEAD
-        setContentView(R.layout.compose_activity)
-        showBackButton(true)
-        viewModel.bindView(this)
-
-        chipsAdapter.view = chips
-
-        contacts.itemAnimator = null
-        chips.itemAnimator = null
-        chips.layoutManager = FlexboxLayoutManager(this)
-
-        messageAdapter.autoScrollToStart(messageList)
-        messageAdapter.emptyView = messagesEmpty
-
-        messageList.setHasFixedSize(true)
-        messageList.adapter = messageAdapter
-
-        attachments.adapter = attachmentAdapter
-
-        message.supportsInputContent = true
-
-        theme
-                .doOnNext { loading.setTint(it.theme) }
-                .doOnNext { attach.setBackgroundTint(it.theme) }
-                .doOnNext { attach.setTint(it.textPrimary) }
-                .doOnNext { messageAdapter.theme = it }
-                .autoDisposable(scope())
-                .subscribe { messageList.scrapViews() }
-
-        window.callback = ComposeWindowCallback(window.callback, this)
-
-        // These theme attributes don't apply themselves on API 21
-        if (Build.VERSION.SDK_INT <= 22) {
-            messageBackground.setBackgroundTint(resolveThemeColor(R.attr.bubbleColor))
-            composeBackground.setBackgroundTint(resolveThemeColor(R.attr.composeBackground))
-        }
-    }
-
-    override fun onStart() {
-        super.onStart()
-        activityVisibleIntent.onNext(true)
-    }
-
-    override fun onPause() {
-        super.onPause()
-        activityVisibleIntent.onNext(false)
-    }
-
-    override fun render(state: ComposeState) {
-        if (state.hasError) {
-            finish()
-            return
-        }
-
-        threadId.onNext(state.selectedConversation)
-
-        title = when {
-            state.selectedMessages > 0 -> getString(R.string.compose_title_selected, state.selectedMessages)
-            state.query.isNotEmpty() -> state.query
-            else -> state.conversationtitle
-        }
-
-        toolbarSubtitle.setVisible(state.query.isNotEmpty())
-        toolbarSubtitle.text = getString(R.string.compose_subtitle_results, state.searchSelectionPosition, state.searchResults)
-
-        toolbarTitle.setVisible(!state.editingMode)
-        chips.setVisible(state.editingMode)
-        contacts.setVisible(state.contactsVisible)
-        composeBar.setVisible(!state.contactsVisible && !state.loading)
-
-        // Don't set the adapters unless needed
-        if (state.editingMode && chips.adapter == null) chips.adapter = chipsAdapter
-        if (state.editingMode && contacts.adapter == null) contacts.adapter = contactsAdapter
-
-        toolbar.menu.findItem(R.id.call)?.isVisible = !state.editingMode && state.selectedMessages == 0 && state.query.isEmpty()
-        toolbar.menu.findItem(R.id.info)?.isVisible = !state.editingMode && state.selectedMessages == 0 && state.query.isEmpty()
-        toolbar.menu.findItem(R.id.copy)?.isVisible = !state.editingMode && state.selectedMessages == 1
-        toolbar.menu.findItem(R.id.details)?.isVisible = !state.editingMode && state.selectedMessages == 1
-        toolbar.menu.findItem(R.id.delete)?.isVisible = !state.editingMode && state.selectedMessages > 0
-        toolbar.menu.findItem(R.id.forward)?.isVisible = !state.editingMode && state.selectedMessages == 1
-        toolbar.menu.findItem(R.id.previous)?.isVisible = state.selectedMessages == 0 && state.query.isNotEmpty()
-        toolbar.menu.findItem(R.id.next)?.isVisible = state.selectedMessages == 0 && state.query.isNotEmpty()
-        toolbar.menu.findItem(R.id.clear)?.isVisible = state.selectedMessages == 0 && state.query.isNotEmpty()
-
-        if (chipsAdapter.data.isEmpty() && state.selectedContacts.isNotEmpty()) {
-            message.showKeyboard()
-        }
-
-        chipsAdapter.data = state.selectedContacts
-        contactsAdapter.data = state.contacts
-
-        loading.setVisible(state.loading)
-
-        sendAsGroup.setVisible(state.editingMode && state.selectedContacts.size >= 2)
-        sendAsGroupSwitch.isChecked = state.sendAsGroup
-
-        messageList.setVisible(state.sendAsGroup)
-        messageAdapter.data = state.messages
-        messageAdapter.highlight = state.searchSelectionId
-
-        scheduledGroup.isVisible = state.scheduled != 0L
-        scheduledTime.text = dateFormatter.getScheduledTimestamp(state.scheduled)
-
-        attachments.setVisible(state.attachments.isNotEmpty())
-        attachmentAdapter.data = state.attachments
-
-        attach.animate().rotation(if (state.attaching) 45f else 0f).start()
-        attaching.isVisible = state.attaching
-
-        counter.text = state.remaining
-        counter.setVisible(counter.text.isNotBlank())
-
-        sim.setVisible(state.subscription != null)
-        sim.contentDescription = getString(R.string.compose_sim_cd, state.subscription?.displayName)
-        simIndex.text = "${state.subscription?.simSlotIndex?.plus(1)}"
-
-        send.isEnabled = state.canSend
-        send.imageAlpha = if (state.canSend) 255 else 128
-    }
-
-    override fun clearSelection() {
-        messageAdapter.clearSelection()
-    }
-
-    override fun showDetails(details: String) {
-        AlertDialog.Builder(this)
-                .setTitle(R.string.compose_details_title)
-                .setMessage(details)
-                .setCancelable(true)
-                .show()
-    }
-
-    override fun requestStoragePermission() {
-        ActivityCompat.requestPermissions(this, arrayOf(Manifest.permission.WRITE_EXTERNAL_STORAGE), 0)
-    }
-
-    override fun requestDatePicker() {
-        val calendar = Calendar.getInstance()
-        DatePickerDialog(this, DatePickerDialog.OnDateSetListener { _, year, month, day ->
-            TimePickerDialog(this, TimePickerDialog.OnTimeSetListener { _, hour, minute ->
-                calendar.set(Calendar.YEAR, year)
-                calendar.set(Calendar.MONTH, month)
-                calendar.set(Calendar.DAY_OF_MONTH, day)
-                calendar.set(Calendar.HOUR_OF_DAY, hour)
-                calendar.set(Calendar.MINUTE, minute)
-                scheduleSelectedIntent.onNext(calendar.timeInMillis)
-            }, calendar.get(Calendar.HOUR_OF_DAY), calendar.get(Calendar.MINUTE), DateFormat.is24HourFormat(this)).show()
-        }, calendar.get(Calendar.YEAR), calendar.get(Calendar.MONTH), calendar.get(Calendar.DAY_OF_MONTH)).show()
-    }
-
-    override fun requestCamera() {
-        cameraDestination = SimpleDateFormat("yyyyMMdd_HHmmss", Locale.getDefault()).format(Date())
-                .let { timestamp -> ContentValues().apply { put(MediaStore.Images.Media.TITLE, timestamp) } }
-                .let { cv -> contentResolver.insert(MediaStore.Images.Media.EXTERNAL_CONTENT_URI, cv) }
-
-        val intent = Intent(MediaStore.ACTION_IMAGE_CAPTURE)
-                .putExtra(MediaStore.EXTRA_OUTPUT, cameraDestination)
-        startActivityForResult(intent, CAMERA_REQUEST_CODE)
-    }
-
-    override fun requestGallery() {
-        val intent = Intent(Intent.ACTION_PICK)
-                .putExtra(Intent.EXTRA_ALLOW_MULTIPLE, false)
-                .addFlags(Intent.FLAG_GRANT_PERSISTABLE_URI_PERMISSION)
-                .putExtra(Intent.EXTRA_LOCAL_ONLY, false)
-                .addFlags(Intent.FLAG_GRANT_READ_URI_PERMISSION)
-                .setType("image/*")
-        startActivityForResult(intent, GALLERY_REQUEST_CODE)
-    }
-
-    override fun setDraft(draft: String) {
-        message.setText(draft)
-    }
-
-    override fun scrollToMessage(id: Long) {
-        messageAdapter.data?.second
-                ?.indexOfLast { message -> message.id == id }
-                ?.takeIf { position -> position != -1 }
-                ?.let(messageList::scrollToPosition)
-    }
-
-    override fun showQksmsPlusSnackbar(message: Int) {
-        Snackbar.make(contentView, message, Snackbar.LENGTH_LONG).run {
-            setAction(R.string.button_more) { viewQksmsPlusIntent.onNext(Unit) }
-            show()
-        }
-    }
-
-    override fun onCreateOptionsMenu(menu: Menu?): Boolean {
-        menuInflater.inflate(R.menu.compose, menu)
-        return super.onCreateOptionsMenu(menu)
-    }
-
-    override fun onOptionsItemSelected(item: MenuItem): Boolean {
-        optionsItemIntent.onNext(item.itemId)
-        return true
-    }
-
-    override fun getColoredMenuItems(): List<Int> {
-        return super.getColoredMenuItems() + R.id.call
-    }
-
-    override fun onActivityResult(requestCode: Int, resultCode: Int, data: Intent?) {
-        if (resultCode == Activity.RESULT_OK) {
-            when (requestCode) {
-                CAMERA_REQUEST_CODE -> cameraDestination
-                GALLERY_REQUEST_CODE -> data?.data
-                else -> null
-            }?.let(attachmentSelectedIntent::onNext)
-=======
         setContentView(R.layout.container_activity)
 
         router = Conductor.attachRouter(this, container, savedInstanceState)
@@ -280,7 +54,8 @@
                     scheme.startsWith("mms") -> data.replace("mms:", "")
                     else -> ""
                 }
-            }?.let { if (it.contains('%')) URLDecoder.decode(it, "UTF-8") else it } ?: ""// The dialer app on Oreo sends a URL encoded string, make sure to decode it
+            }?.let { if (it.contains('%')) URLDecoder.decode(it, "UTF-8") else it }
+                    ?: ""// The dialer app on Oreo sends a URL encoded string, make sure to decode it
             val sharedText = intent.extras?.getString(Intent.EXTRA_TEXT) ?: ""
             val sharedAttachments = intent.getParcelableArrayListExtra<Uri>(Intent.EXTRA_STREAM)
                     ?.plus(intent.getParcelableExtra<Uri>(Intent.EXTRA_STREAM))
@@ -288,7 +63,6 @@
                     ?: listOf()
 
             router.setRoot(RouterTransaction.with(ComposeController(query, threadId, address, sharedText, sharedAttachments)))
->>>>>>> 1a6f8048
         }
     }
 
